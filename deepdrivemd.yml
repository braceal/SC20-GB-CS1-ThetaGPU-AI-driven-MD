# DeepDriveMD Parameters
experiment_directory: "/lus/theta-fs0/projects/RL_fold/path/to/run1"

# MD Simulation Parameters
md_runner:
  num_jobs: 32
  # Absolute path to initial PDB file
  pdb_file:

  # Absolute path to reference structure PDB file
  reference_pdb_file:

  # Absolute path to topology file (optional)
  top_file: ""

  # Length of simulation in nanoseconds
  simulation_length_ns: 10

  # Report interval in picoseconds
  report_interval_ps: 50

# Outlier detection parameters
outlier_detection:
  num_jobs: 1

<<<<<<< HEAD
    # Length of each simulation in nanoseconds if recursive mode is active
    reeval_time: 10

    # Report interval in picoseconds
    report_interval: 50
=======
# ThetaGPU Horovod Training Parameters (Optional)
gpu_training: 
>>>>>>> bf418edc

# CS1 CVAE Training Parameters (Optional)
cs1_training:
    # Data params
    sim_data_dir: "/data/shared/vishal/new_dataV2"# "/data/shared/vishal/toy_data/"
    data_dir: "/data/shared/vishal/ANL-shared/cvae_gb/records_loop36" # "/data/shared/vishal/toy_data" # "/data/training_data/cvae"
    eval_data_dir: "/data/shared/vishal/ANL-shared/cvae_gb/eval_records_loop36"
    fraction: 0.2 # eval fraction
    last_n_files: 1
    last_n_files_eval: 1
    batch_size: 1
    input_shape: [1, 32, 32] # used by model, final shape in input_fn
    itemsize: 1
    mixed_precision: True
    h5_shape: [1, 36, 36] # h5 padded to, must be larger than or equal to tfrecord_shape
    tfrecord_shape: [1, 36, 36] # shape tfrecords should come in as
    global_path: "/data/shared/vishal/ANL-shared/cvae_gb/files_seen36.txt"
    samples_per_file: 1
    theta_gpu_path: "/projects/RL-fold/msalim/test_staging"

    # Model params
    enc_conv_kernels: [5, 5, 5, 5] # 3
    # Encoder filters define OUTPUT filters per layer
    enc_conv_filters: [100, 100, 100, 100] # 64, 64, 64, 32
    enc_conv_strides: [1, 1, 2, 1]
    dec_conv_kernels: [5, 5, 5, 5]
    # Decoder filters define INPUT filters per layer
    dec_conv_filters: [100, 100, 100, 100]
    dec_conv_strides: [1, 2, 1, 1]
    dense_units: 64 # 128
    latent_ndim: 10 # 3
    activation: "relu"
    # Setting full_precision_loss to False as we do not support it yet.
    full_precision_loss: False
    reconstruction_loss_reduction_type: "sum"
    kl_loss_reduction_type: "sum"
    model_random_seed:
    data_random_seed:

    # Optimizer params
    epsilon: 1.0e-8
    beta1: 0.2
    beta2: 0.9
    decay: 0.9
    momentum: 0.9
    optimizer_name: "rmsprop"
    allowed_optimizers: ["sgd", "sgdm", "adam", "rmsprop"]
    learning_rate: 2.0e-5
    loss_scale: 1

    # Logging params are not supported on CS-1 and are disabled in run.py.
    metrics: True

    # Run params
    mode: "train"
    model_dir: "./model_dir36"
    train_steps: 10
    eval_steps: 2
    runconfig_params:
    save_checkpoints_steps: 10
    keep_checkpoint_max: 3
    save_summary_steps: 10
    log_step_count_steps: 10<|MERGE_RESOLUTION|>--- conflicted
+++ resolved
@@ -3,36 +3,34 @@
 
 # MD Simulation Parameters
 md_runner:
-  num_jobs: 32
-  # Absolute path to initial PDB file
-  pdb_file:
+    num_jobs: 32
+    # Absolute path to initial PDB file
+    pdb_file:
 
-  # Absolute path to reference structure PDB file
-  reference_pdb_file:
+    # Absolute path to reference structure PDB file
+    reference_pdb_file:
 
-  # Absolute path to topology file (optional)
-  top_file: ""
+    # Absolute path to topology file (optional)
+    top_file: ""
 
-  # Length of simulation in nanoseconds
-  simulation_length_ns: 10
+    # Length of simulation in nanoseconds
+    simulation_length_ns: 10
 
-  # Report interval in picoseconds
-  report_interval_ps: 50
+    # Report interval in picoseconds
+    report_interval_ps: 50
 
-# Outlier detection parameters
-outlier_detection:
-  num_jobs: 1
-
-<<<<<<< HEAD
     # Length of each simulation in nanoseconds if recursive mode is active
     reeval_time: 10
 
     # Report interval in picoseconds
     report_interval: 50
-=======
+
+# Outlier detection parameters
+outlier_detection:
+    num_jobs: 1
+
 # ThetaGPU Horovod Training Parameters (Optional)
 gpu_training: 
->>>>>>> bf418edc
 
 # CS1 CVAE Training Parameters (Optional)
 cs1_training:
